--- conflicted
+++ resolved
@@ -6,21 +6,13 @@
 name = "tabpfn-extensions"
 version = "0.0.5"
 dependencies = [
-<<<<<<< HEAD
-    "seaborn==0.12.2",
+    "seaborn>=0.12.2",
     "numpy<2.0",
+    "torch",
     "pandas>=1.4.0,<3",
     "scikit-learn>=1.2.0,<1.7",
     "scipy>=1.7.3,<2",
     "tabpfn>=2.0.0",
-=======
-    "seaborn>=0.12.2",
-    "numpy",
-    "torch",
-    "pandas",
-    "scikit-learn",
-    "scipy",
->>>>>>> 4e056d3b
 ]
 
 requires-python = ">=3.9"
@@ -70,12 +62,8 @@
 ]
 post_hoc_ensembles = [
     "kditransform>=0.2.0",
-<<<<<<< HEAD
+    "llvmlite",
     "hyperopt>=0.2.7"
-=======
-    "llvmlite",
-    "hyperopt"
->>>>>>> 4e056d3b
 ]
 hpo = [
     "hyperopt>=0.2.7"
